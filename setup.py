--- conflicted
+++ resolved
@@ -37,15 +37,8 @@
     name='msm',
     version='0.8.8',
     packages=['msm'],
-<<<<<<< HEAD
-    install_requires=[
-        'GitPython', 'fasteners', 'pyyaml', 'pako',
-        'lazy', 'pyxdg'
-    ],
-=======
     install_requires=required('requirements/requirements.txt'),
     tests_require=required('requirements/tests.txt'),
->>>>>>> 6055285f
     python_requires='>=3.5',
     url='https://github.com/MycroftAI/mycroft-skills-manager',
     license='Apache-2.0',
